--- conflicted
+++ resolved
@@ -13,13 +13,8 @@
     <properties>
         <project.build.sourceEncoding>UTF-8</project.build.sourceEncoding>
         <test.hide>true</test.hide>
-<<<<<<< HEAD
-        <vespa_version>7.397.65</vespa_version>
         <junit.version>5.7.1</junit.version>
-=======
         <vespa_version>7.398.17</vespa_version>
-        <junit.version>4.13.1</junit.version>
->>>>>>> 3c4c2c2f
         <jdk.version>11</jdk.version>
     </properties>
 
