--- conflicted
+++ resolved
@@ -1,16 +1,8 @@
 <!-- Copyright Verizon Media. Licensed under the terms of the Apache 2.0 license. See LICENSE in the project root. -->
-# Vespa sample applications - Album Recommendation Monitoring
+# Vespa sample applications - Album Recommendations
 
-<<<<<<< HEAD
-The configuration for setting up monitoring for the album-recommendation application using Prometheus and Grafana.
-
-Please refer to the
-[Vespa quick start guide](http://docs.vespa.ai/documentation/vespa-quick-start.html)
-for more information.
-=======
 Please refer to the
 [vespa quick start guide](http://docs.vespa.ai/documentation/vespa-quick-start.html)
 for more information.
 
-This is a repo for Grafana / Prometheus configuration for the quick-start.
->>>>>>> 29e73485
+This is a repo for Grafana / Prometheus configuration for the quick-start.